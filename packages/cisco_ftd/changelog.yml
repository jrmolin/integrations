# newer versions go on top
- version: "3.6.1"
  changes:
<<<<<<< HEAD
    - description: Add parsing for message IDs 109201, 109207, 209210, 111008, 113008, 113009, 113014, 716002, 716058, 716059, 722055, 746012, 746013, and fix patterns for 305012, 602101, 722051.
      type: enhancement
      link: https://github.com/elastic/integrations/pull/12726
=======
    - description: Updated SSL description to be uniform and to include links to documentation.
      type: bugfix
      link: https://github.com/elastic/integrations/pull/12753
>>>>>>> 1a820b64
- version: "3.6.0"
  changes:
    - description: ECS version updated to 8.17.0.
      type: enhancement
      link: https://github.com/elastic/integrations/pull/12569
- version: "3.5.0"
  changes:
    - description: Ensure event message is saved to event.reason for IDs 101001 through 105052.
      type: bugfix
      link: https://github.com/elastic/integrations/pull/12343
- version: "3.4.4"
  changes:
    - description: Fixed grok errors on ftd message ID 305006. Added additional matching pattern per specification.
      type: bugfix
      link: https://github.com/elastic/integrations/pull/11780
- version: "3.4.3"
  changes:
    - description: Use triple-brace Mustache templating when referencing variables in ingest pipelines.
      type: bugfix
      link: https://github.com/elastic/integrations/pull/11315
- version: "3.4.2"
  changes:
    - description: "Fix grok failure with username with spaces on ftd messageID."
      type: bugfix
      link: https://github.com/elastic/integrations/pull/11198
- version: "3.4.1"
  changes:
    - description: "Fix parsing issues with message IDs 210007, 305013, and 302023."
      type: bugfix
      link: https://github.com/elastic/integrations/pull/11257
- version: "3.4.0"
  changes:
    - description: "Allow @custom pipeline access to event.original without setting preserve_original_event."
      type: enhancement
      link: https://github.com/elastic/integrations/pull/10897
- version: "3.3.1"
  changes:
    - description: Fix handling usernames with spaces for message ids 716002 and 722051
      type: bugfix
      link: https://github.com/elastic/integrations/pull/10635
- version: "3.3.0"
  changes:
    - description: Add parsing for message IDs 113042, 210007, 305006, 305013, 401004 and 500004
      type: enhancement
      link: https://github.com/elastic/integrations/pull/9945
- version: "3.2.5"
  changes:
    - description: Parse src/dst for message ID 313005
      type: bugfix
      link: https://github.com/elastic/integrations/pull/9775
- version: "3.2.4"
  changes:
    - description: Fix ingest pipeline warnings
      type: bugfix
      link: https://github.com/elastic/integrations/pull/9569
- version: "3.2.3"
  changes:
    - description: Treat FTD suffix as optional
      type: bugfix
      link: https://github.com/elastic/integrations/issues/9241
- version: "3.2.2"
  changes:
    - description: Handle null network when calculating bytes for Event 113019
      type: bugfix
      link: https://github.com/elastic/integrations/issues/9198
- version: "3.2.1"
  changes:
    - description: support hidden username for message id 113005
      type: bugfix
      link: https://github.com/elastic/integrations/pull/9473
- version: "3.2.0"
  changes:
    - description: Update package spec to 3.0.3.
      type: enhancement
      link: https://github.com/elastic/integrations/pull/9235
- version: "3.1.3"
  changes:
    - description: Expand grok patterns to handle TCP Probes for 302013, 302014 messages
      type: enhancement
      link: https://github.com/elastic/integrations/pull/9223
- version: "3.1.2"
  changes:
    - description: Null handling and other clean-up
      type: bugfix
      link: https://github.com/elastic/integrations/pull/9141
- version: "3.1.1"
  changes:
    - description: Changed owners
      type: enhancement
      link: https://github.com/elastic/integrations/pull/8943
- version: "3.1.0"
  changes:
    - description: Retain email address of source and destination user.
      type: enhancement
      link: https://github.com/elastic/integrations/pull/8898
- version: "3.0.3"
  changes:
    - description: Added nullcheck for Network Directionality when zones aren't configured
      type: bugfix
      link: https://github.com/elastic/integrations/pull/8883
- version: "3.0.2"
  changes:
    - description: Fix the handling of spaces in 113005 messages.
      type: bugfix
      link: https://github.com/elastic/integrations/pull/8798
- version: "3.0.1"
  changes:
    - description: Fix exclude_files pattern.
      type: bugfix
      link: https://github.com/elastic/integrations/pull/8635
- version: "3.0.0"
  changes:
    - description: Extract security_event group of fields from flattened security field. NOTE - This is a breaking change.
      type: enhancement
      link: https://github.com/elastic/integrations/pull/8490
- version: 2.20.0
  changes:
    - description: ECS version updated to 8.11.0.
      type: enhancement
      link: https://github.com/elastic/integrations/pull/8433
- version: "2.19.0"
  changes:
    - description: Improve 'event.original' check to avoid errors if set.
      type: enhancement
      link: https://github.com/elastic/integrations/pull/8269
- version: "2.18.2"
  changes:
    - description: Fix field mapping for empty groups imported from ECS
      type: bugfix
      link: https://github.com/elastic/integrations/pull/8115
- version: 2.18.1
  changes:
    - description: Remove redundant regular expression quantifier.
      type: bugfix
      link: https://github.com/elastic/integrations/pull/8053
- version: 2.18.0
  changes:
    - description: Update the package format_version to 3.0.0.
      type: enhancement
      link: https://github.com/elastic/integrations/pull/8025
- version: "2.17.0"
  changes:
    - description: Update package to ECS 8.10.0 and align ECS categorization fields.
      type: enhancement
      link: https://github.com/elastic/integrations/pull/7908
- version: "2.16.0"
  changes:
    - description: Add tags.yml file so that integration's dashboards and saved searches are tagged with "Security Solution" and displayed in the Security Solution UI.
      type: enhancement
      link: https://github.com/elastic/integrations/pull/7789
- version: "2.15.0"
  changes:
    - description: Update package-spec to 2.10.0.
      type: enhancement
      link: https://github.com/elastic/integrations/pull/7596
- version: "2.14.1"
  changes:
    - description: Add missing geo field mappings
      type: bugfix
      link: https://github.com/elastic/integrations/pull/7267
- version: "2.14.0"
  changes:
    - description: Update package to ECS 8.9.0.
      type: enhancement
      link: https://github.com/elastic/integrations/pull/7107
- version: "2.13.2"
  changes:
    - description: Fix source.bytes and destination.bytes type
      type: bugfix
      link: https://github.com/elastic/integrations/pull/6929
- version: "2.13.1"
  changes:
    - description: Remove Invalid ID
      type: bugfix
      link: https://github.com/elastic/integrations/pull/6669
- version: "2.13.0"
  changes:
    - description: Ensure event.kind is correctly set for pipeline errors.
      type: enhancement
      link: https://github.com/elastic/integrations/pull/6600
- version: "2.12.1"
  changes:
    - description: Fix VPN event.action
      type: bugfix
      link: https://github.com/elastic/integrations/pull/6423
- version: "2.12.0"
  changes:
    - description: Update package to ECS 8.8.0.
      type: enhancement
      link: https://github.com/elastic/integrations/pull/6325
- version: "2.11.1"
  changes:
    - description: Allow resolution of network direction from IP range.
      type: enhancement
      link: https://github.com/elastic/integrations/pull/5648
    - description: Correct discrepancy in pipeline for Message ID's 302013, 302015.
      type: bugfix
      link: https://github.com/elastic/integrations/pull/5648
- version: "2.11.0"
  changes:
    - description: Add ECS fields for `rule`, `device` and `host`
      type: enhancement
      link: https://github.com/elastic/integrations/pull/6322
- version: "2.10.2"
  changes:
    - description: Support additional patterns in 113012, 113004, and 716039 messages
      type: bugfix
      link: https://github.com/elastic/integrations/issues/6142
- version: "2.10.1"
  changes:
    - description: Convert source.bytes and destination.bytes to integer
      type: bugfix
      link: https://github.com/elastic/integrations/pull/5859
- version: "2.10.0"
  changes:
    - description: Update package to ECS 8.7.0.
      type: enhancement
      link: https://github.com/elastic/integrations/pull/5765
- version: "2.9.2"
  changes:
    - description: Add network.bytes and dns.question.registered_name
      type: enhancement
      link: https://github.com/elastic/integrations/pull/5522
- version: "2.9.1"
  changes:
    - description: Added categories and/or subcategories.
      type: enhancement
      link: https://github.com/elastic/integrations/pull/5123
- version: "2.9.0"
  changes:
    - description: Allow configuration of time zones.
      type: enhancement
      link: https://github.com/elastic/integrations/pull/5139
- version: "2.8.0"
  changes:
    - description: Update package to ECS 8.6.0.
      type: enhancement
      link: https://github.com/elastic/integrations/pull/4576
- version: "2.7.0"
  changes:
    - description: Add `udp_options` to the UDP input.
      type: enhancement
      link: https://github.com/elastic/integrations/pull/4863
- version: "2.6.0"
  changes:
    - description: Allow configuration of internal/external zones
      type: enhancement
      link: https://github.com/elastic/integrations/pull/4579
- version: "2.5.1"
  changes:
    - description: Enhancement of network direction
      type: enhancement
      link: https://github.com/elastic/integrations/pull/4563
- version: "2.5.0"
  changes:
    - description: Update package to ECS 8.5.0.
      type: enhancement
      link: https://github.com/elastic/integrations/pull/4285
- version: "2.4.6"
  changes:
    - description: Harmonise with pipeline with Cisco ASA.
      type: bugfix
      link: https://github.com/elastic/integrations/issues/4380
- version: "2.4.5"
  changes:
    - description: Remove duplicate fields.
      type: bugfix
      link: https://github.com/elastic/integrations/pull/4400
- version: "2.4.4"
  changes:
    - description: Remove duplicate field.
      type: bugfix
      link: https://github.com/elastic/integrations/issues/4327
- version: "2.4.3"
  changes:
    - description: Fix handling of 302020 event messages.
      type: bugfix
      link: https://github.com/elastic/integrations/pull/4209
- version: "2.4.2"
  changes:
    - description: Use ECS geo.location definition.
      type: enhancement
      link: https://github.com/elastic/integrations/issues/4227
- version: "2.4.1"
  changes:
    - description: Clean up grok pattern naming.
      type: bugfix
      link: https://github.com/elastic/integrations/pull/4163
- version: "2.4.0"
  changes:
    - description: Update package to ECS 8.4.0
      type: enhancement
      link: https://github.com/elastic/integrations/pull/3842
- version: "2.3.1"
  changes:
    - description: Improve TCP, SSL config description and example.
      type: enhancement
      link: https://github.com/elastic/integrations/pull/3763
- version: "2.3.0"
  changes:
    - description: Update package to ECS 8.3.0.
      type: enhancement
      link: https://github.com/elastic/integrations/pull/3353
- version: "2.2.2"
  changes:
    - description: Map syslog priority details according to ECS
      type: bugfix
      link: https://github.com/elastic/integrations/pull/3549
    - description: Extract syslog facility and severity codes from syslog priority
      type: bugfix
      link: https://github.com/elastic/integrations/pull/3549
- version: "2.2.1"
  changes:
    - description: Remove invalid values from ECS fields
      type: bugfix
      link: https://github.com/elastic/integrations/pull/3344
- version: "2.2.0"
  changes:
    - description: Add TLS system test
      type: enhancement
      link: https://github.com/elastic/integrations/pull/3339
    - description: Add TCP input with TLS support
      type: enhancement
      link: https://github.com/elastic/integrations/pull/3313
- version: "2.1.1"
  changes:
    - description: Added link to Cisco's FTD documentation in readme
      type: enhancement
      link: https://github.com/elastic/integrations/pull/2931
- version: "2.1.0"
  changes:
    - description: Update to ECS 8.2
      type: enhancement
      link: https://github.com/elastic/integrations/pull/2778
- version: "2.0.4"
  changes:
    - description: Set event.kind to alert only when sha_disposition is malware or custom
      type: bugfix
      link: https://github.com/elastic/integrations/pull/3041
- version: "2.0.3"
  changes:
    - description: Make fields agree with ECS
      type: bugfix
      link: https://github.com/elastic/integrations/pull/3018
- version: "2.0.2"
  changes:
    - description: Update observer to ftd and idps to better match this integration.
      type: bugfix
      link: https://github.com/elastic/integrations/pull/2551
- version: "2.0.1"
  changes:
    - description: Add documentation for multi-fields
      type: enhancement
      link: https://github.com/elastic/integrations/pull/2916
- version: "2.0.0"
  changes:
    - description: Update to ECS 8.0
      type: enhancement
      link: https://github.com/elastic/integrations/pull/2391
- version: "1.2.2"
  changes:
    - description: Regenerate test files using the new GeoIP database
      type: bugfix
      link: https://github.com/elastic/integrations/pull/2339
- version: "1.2.1"
  changes:
    - description: Change test public IPs to the supported subset
      type: bugfix
      link: https://github.com/elastic/integrations/pull/2327
- version: "1.2.0"
  changes:
    - description: Add 8.0.0 version constraint
      type: enhancement
      link: https://github.com/elastic/integrations/pull/2258
- version: "1.1.2"
  changes:
    - description: Update Title and Description.
      type: enhancement
      link: https://github.com/elastic/integrations/pull/1954
- version: "1.1.1"
  changes:
    - description: Fix logic that checks for the 'forwarded' tag
      type: bugfix
      link: https://github.com/elastic/integrations/pull/1806
- version: "1.1.0"
  changes:
    - description: Update to ECS 1.12.0
      type: enhancement
      link: https://github.com/elastic/integrations/pull/1783
- version: "1.0.1"
  changes:
    - description: Adding missing ECS fields
      type: bugfix
      link: https://github.com/elastic/integrations/pull/1731
- version: "1.0.0"
  changes:
    - description: Initial version to split Cisco FTD out from the general Cisco package
      type: enhancement
      link: https://github.com/elastic/integrations/pull/1586<|MERGE_RESOLUTION|>--- conflicted
+++ resolved
@@ -1,15 +1,14 @@
 # newer versions go on top
+- version: "3.6.2"
+  changes:
+    - description: Add parsing for message IDs 109201, 109207, 209210, 111008, 113008, 113009, 113014, 716002, 716058, 716059, 722055, 746012, 746013, and fix patterns for 305012, 602101, 722051.
+      type: enhancement
+      link: https://github.com/elastic/integrations/pull/12726
 - version: "3.6.1"
   changes:
-<<<<<<< HEAD
-    - description: Add parsing for message IDs 109201, 109207, 209210, 111008, 113008, 113009, 113014, 716002, 716058, 716059, 722055, 746012, 746013, and fix patterns for 305012, 602101, 722051.
-      type: enhancement
-      link: https://github.com/elastic/integrations/pull/12726
-=======
     - description: Updated SSL description to be uniform and to include links to documentation.
       type: bugfix
       link: https://github.com/elastic/integrations/pull/12753
->>>>>>> 1a820b64
 - version: "3.6.0"
   changes:
     - description: ECS version updated to 8.17.0.
